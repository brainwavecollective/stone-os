# Stonebraker Inspired Database Operating System (DB OS) Example Project
 
On February 25th 2025 I was having a discussion with a friend regarding ideas around a database operating system and what it would take to create such a system. The below README content and related repo is the result of a few brief conversations with Claude 3.7 extended. You can see the final prompt here:  
https://claude.ai/share/67f577c4-ead8-4809-a76b-7cecce7dbe70  

Stone OS is an innovative operating system built on the concept of using an ACID-compliant database as the underlying foundation to manage state changes over time, inspired by Michael Stonebraker's concepts.

This project was inspired by, but is unrelated to Michael Stonebraker. To see some of his related work check out: https://www.dbos.dev/  


## Overview

DBOS represents a fundamental shift in operating system design by:

- Using a database as the core foundation for all operations
- Enabling time-travel capabilities through temporal tables
- Providing transaction-based command processing
- Maintaining complete history and auditability
- Supporting branching and parallel states

## Key Features

- **Database-backed System**: All resources (files, directories, processes) are database entities
- **Time Travel**: Navigate to any previous system state
- **ACID Properties**: Transactional integrity for all operations
- **Branching**: Create isolated environments for experimentation
- **Audit Trail**: Complete history of all system changes
- **SQL Interface**: Query your system state using familiar SQL

## Getting Started

### Installation

```bash
# Clone the repository
git clone https://github.com/brainwavecollective/stone-os.git
<<<<<<< HEAD
cd dbos
=======
cd stone-os
>>>>>>> 942f4b4d

# Build the CLI
make build

# Run the CLI
./bin/dbos-cli
```

### Basic Usage

```bash
# Start the DBOS shell
dbos-cli

# Create a file
dbos> touch newfile.txt
dbos> echo "Hello DBOS" > newfile.txt

# View system resources
dbos> ls

# Start a transaction
dbos> begin
Transaction T123 started

# Make changes within the transaction
dbos (T123)> rm newfile.txt
dbos (T123)> commit

# View history of a file
dbos> history newfile.txt

# Create a branch for experimentation
dbos> branch experimental
dbos> switch experimental
```

## Architecture

DBOS is built on these core components:

1. **Database Layer**: PostgreSQL (or SQLite for lightweight usage)
2. **Virtual Filesystem**: Database-backed file operations
3. **Transaction Manager**: Handles ACID properties for all operations
4. **Time Travel Engine**: Enables historical state navigation
5. **Branching System**: Manages parallel system states
6. **Command Interpreter**: Translates shell commands to database operations

## Use Cases

- **Development Environments**: Isolated branches for different features
- **System Administration**: Roll back to known good states after issues
- **Compliance & Auditing**: Complete traceability of all system changes
- **Education**: Understand system evolution over time
- **Debugging**: Reproduce issues by returning to prior states

## Contributing

Get at me if you have an interest in contributing to this project.

## License

This project is licensed under the MIT License - see the [LICENSE](LICENSE) file for details.

## Acknowledgments

This project is inspired by Michael Stonebraker's Database Operating System concept and builds upon decades of research in database systems and operating systems design.<|MERGE_RESOLUTION|>--- conflicted
+++ resolved
@@ -34,11 +34,7 @@
 ```bash
 # Clone the repository
 git clone https://github.com/brainwavecollective/stone-os.git
-<<<<<<< HEAD
-cd dbos
-=======
 cd stone-os
->>>>>>> 942f4b4d
 
 # Build the CLI
 make build
